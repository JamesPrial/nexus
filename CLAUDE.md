--- conflicted
+++ resolved
@@ -34,7 +34,6 @@
 **ALL feature development follows this MANDATORY flow:**
 
 ```
-<<<<<<< HEAD
 1. preflight-validator → Ensures proper branch and setup ⚠️ NEVER SKIP THIS
 2. Create feature branch → git checkout -b feat/feature-name (if not already on one)
 3. nexus-test-designer → Creates comprehensive failing tests (RED)
@@ -42,28 +41,17 @@
 5. nexus-perf-optimizer → Optimizes if performance benchmarks fail
 6. code-refactor → Improves code quality (REFACTOR)
 7. nexus-integration-tester → Validates end-to-end functionality
-8. Push branch → git push -u origin feat/feature-name
-9. Create PR → Use GitHub CLI or web interface
+8. Run linters → golangci-lint run (MUST PASS - no linting PRs!)
+9. Push branch → git push -u origin feat/feature-name
+10. Create PR → Use GitHub CLI or web interface with DETAILED description
 ```
 
 **⚠️ CRITICAL: Each agent includes branch validation. If ANY agent detects you're on main/master, it will STOP and require branch creation first.**
-=======
-1. Create feature branch → git checkout -b feat/feature-name
-2. nexus-test-designer → Creates comprehensive failing tests (RED)
-3. nexus-rapid-impl → Makes tests pass with minimal code (GREEN)  
-4. nexus-perf-optimizer → Optimizes if performance benchmarks fail
-5. code-refactor → Improves code quality (REFACTOR)
-6. nexus-integration-tester → Validates end-to-end functionality
-7. Run linters → golangci-lint run (MUST PASS - no linting PRs!)
-8. Push branch → git push -u origin feat/feature-name
-9. Create PR → Use GitHub CLI or web interface with DETAILED description
-```
 
 **⚠️ CRITICAL LINTING REQUIREMENT:**
 - **ALWAYS** run `golangci-lint run` before pushing code
 - **NEVER** push code with linting errors - this creates unnecessary fix PRs
 - **FIX** all linting issues as part of your feature work
->>>>>>> 5625904d
 
 **Example Usage:**
 ```bash
