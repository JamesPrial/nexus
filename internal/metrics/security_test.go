--- conflicted
+++ resolved
@@ -358,12 +358,6 @@
 	shortAvg := shortTotal / 100
 	longAvg := longTotal / 100
 	
-<<<<<<< HEAD
-	// Timing difference should be minimal (within reasonable variance)
-	_ = shortAvg - longAvg // Not used directly, only through ratio calculation
-	
-=======
->>>>>>> 2d9691c6
 	// Allow up to 10x difference (should be much less in practice)
 	maxAllowedRatio := 10.0
 	actualRatio := float64(longAvg) / float64(shortAvg)
